--- conflicted
+++ resolved
@@ -50,7 +50,6 @@
 	}).Handle
 }
 
-<<<<<<< HEAD
 // isAuthExempt checks if the path is exempt from authentication
 func (m *JWTMiddleware) isAuthExempt(path string) bool {
 	return strings.HasPrefix(path, "/"+m.config.Static.DistDir+"/") ||
@@ -59,36 +58,6 @@
 		strings.HasPrefix(path, "/login") || strings.HasPrefix(path, "/signup") ||
 		strings.HasPrefix(path, "/forgot-password") || strings.HasPrefix(path, "/contact") ||
 		strings.HasPrefix(path, "/demo") || strings.HasPrefix(path, "/api/v1/auth/login")
-=======
-// isStaticPath checks if the path is for static content
-func (m *JWTMiddleware) isStaticPath(path string) bool {
-	// Check for common static files first
-	if path == "/favicon.ico" || path == "/robots.txt" {
-		return true
-	}
-
-	// Check for static directory if config is available
-	if m.config != nil && m.config.Static.DistDir != "" {
-		return strings.HasPrefix(path, "/"+m.config.Static.DistDir+"/")
-	}
-
-	return false
-}
-
-// isValidationAPI checks if the path is for validation API
-func (m *JWTMiddleware) isValidationAPI(path string) bool {
-	return strings.HasPrefix(path, "/api/validation/")
-}
-
-// isPublicPage checks if the path is for a public page
-func (m *JWTMiddleware) isPublicPage(path string) bool {
-	return strings.HasPrefix(path, "/login") ||
-		strings.HasPrefix(path, "/signup") ||
-		strings.HasPrefix(path, "/forgot-password") ||
-		strings.HasPrefix(path, "/contact") ||
-		strings.HasPrefix(path, "/demo") ||
-		strings.HasPrefix(path, "/api/v1/auth/login")
->>>>>>> a91dbc30
 }
 
 // isPublicAPI checks if the path is for a public API endpoint
@@ -105,37 +74,7 @@
 		// Skip authentication for exempt paths
 		if m.isAuthExempt(path) {
 			m.logger.Debug("skipping auth check",
-<<<<<<< HEAD
 				logging.StringField("path", path))
-=======
-				logging.StringField("path", path),
-				logging.StringField("reason", "static content path"))
-			return next(c)
-		}
-
-		// Skip authentication for public API endpoints
-		if m.isPublicAPI(path) {
-			m.logger.Debug("skipping auth check",
-				logging.StringField("path", path),
-				logging.StringField("reason", "public API endpoint"))
-			return next(c)
-		}
-
-		// Skip authentication for validation API endpoints
-		if m.isValidationAPI(path) {
-			m.logger.Debug("skipping auth check",
-				logging.StringField("path", path),
-				logging.StringField("reason", "validation API endpoint"))
-			return next(c)
-		}
-
-		// Skip authentication for public pages
-		if m.isPublicPage(path) {
-			m.logger.Debug("skipping auth check",
-				logging.StringField("path", path),
-				logging.StringField("method", method),
-				logging.StringField("reason", "public page"))
->>>>>>> a91dbc30
 			return next(c)
 		}
 
