package handler

import (
	"fmt"
	"net/http"
	"strconv"

	"github.com/labstack/echo/v4"

	"github.com/jonesrussell/goforms/internal/domain/subscription"
	"github.com/jonesrussell/goforms/internal/infrastructure/logging"
)

// SubscriptionHandlerOption defines a subscription handler option
type SubscriptionHandlerOption func(*SubscriptionHandler)

// WithSubscriptionService sets the subscription service
func WithSubscriptionService(svc subscription.Service) SubscriptionHandlerOption {
	return func(h *SubscriptionHandler) {
		h.subscriptionService = svc
	}
}

// SubscriptionHandler handles subscription-related requests
type SubscriptionHandler struct {
	*Base
	subscriptionService subscription.Service
}

<<<<<<< HEAD
// SubscriptionHandlerOption configures a SubscriptionHandler
type SubscriptionHandlerOption func(*SubscriptionHandler)

// WithSubscriptionService sets the subscription service for the handler
func WithSubscriptionService(svc subscription.Service) SubscriptionHandlerOption {
	return func(h *SubscriptionHandler) {
		h.subscriptionService = svc
	}
}

// NewSubscriptionHandler creates a new SubscriptionHandler
func NewSubscriptionHandler(logger logging.Logger, opts ...SubscriptionHandlerOption) *SubscriptionHandler {
	h := &SubscriptionHandler{
		Base: &Base{Logger: logger},
=======
// NewSubscriptionHandler creates a new subscription handler
func NewSubscriptionHandler(logger logging.Logger, opts ...SubscriptionHandlerOption) *SubscriptionHandler {
	h := &SubscriptionHandler{
		Base: Base{Logger: logger},
>>>>>>> 91509dde
	}

	for _, opt := range opts {
		opt(h)
	}

	return h
}

<<<<<<< HEAD
// Validate ensures all required dependencies are set
=======
// Validate validates that required dependencies are set
>>>>>>> 91509dde
func (h *SubscriptionHandler) Validate() error {
	if err := h.Base.Validate(); err != nil {
		return err
	}
	if h.subscriptionService == nil {
<<<<<<< HEAD
		return fmt.Errorf("missing required dependency: subscription service")
=======
		return fmt.Errorf("subscription service is required")
>>>>>>> 91509dde
	}
	return nil
}

// Register registers the subscription routes
func (h *SubscriptionHandler) Register(e *echo.Echo) {
	if err := h.Validate(); err != nil {
		h.Logger.Error("failed to validate handler", logging.Error(err))
		return
	}

	g := e.Group("/api/v1/subscriptions")
	g.POST("", h.handleCreate)
	g.GET("", h.handleList)
	g.GET("/:id", h.handleGet)
	g.PUT("/:id/status", h.handleUpdateStatus)
	g.DELETE("/:id", h.handleDelete)
}

// handleCreate handles creating a new subscription
// @Summary Create subscription
// @Description Create a new newsletter subscription
// @Tags subscription
// @Accept json
// @Produce json
// @Param subscription body subscription.Subscription true "Subscription details"
// @Success 201 {object} subscription.Subscription
// @Failure 400 {object} echo.HTTPError
// @Router /api/v1/subscriptions [post]
func (h *SubscriptionHandler) handleCreate(c echo.Context) error {
	var sub subscription.Subscription
	if err := c.Bind(&sub); err != nil {
		return echo.NewHTTPError(http.StatusBadRequest, "Invalid request format")
	}

	if err := c.Validate(sub); err != nil {
		return echo.NewHTTPError(http.StatusBadRequest, err.Error())
	}

	if err := h.subscriptionService.CreateSubscription(c.Request().Context(), &sub); err != nil {
		h.LogError("failed to create subscription", err)
		return echo.NewHTTPError(http.StatusInternalServerError, "Failed to create subscription")
	}

	return c.JSON(http.StatusCreated, sub)
}

// handleList handles listing all subscriptions
// @Summary List subscriptions
// @Description Get a list of all newsletter subscriptions
// @Tags subscription
// @Produce json
// @Success 200 {array} subscription.Subscription
// @Failure 500 {object} echo.HTTPError
// @Router /api/v1/subscriptions [get]
func (h *SubscriptionHandler) handleList(c echo.Context) error {
	subs, err := h.subscriptionService.ListSubscriptions(c.Request().Context())
	if err != nil {
		h.LogError("failed to list subscriptions", err)
		return echo.NewHTTPError(http.StatusInternalServerError, "Failed to list subscriptions")
	}

	return c.JSON(http.StatusOK, subs)
}

// handleGet handles getting a single subscription
// @Summary Get subscription
// @Description Get a specific subscription by ID
// @Tags subscription
// @Produce json
// @Param id path int true "Subscription ID"
// @Success 200 {object} subscription.Subscription
// @Failure 400 {object} echo.HTTPError
// @Failure 404 {object} echo.HTTPError
// @Router /api/v1/subscriptions/{id} [get]
func (h *SubscriptionHandler) handleGet(c echo.Context) error {
	id, err := strconv.ParseInt(c.Param("id"), 10, 64)
	if err != nil {
		return echo.NewHTTPError(http.StatusBadRequest, "Invalid ID format")
	}

	sub, err := h.subscriptionService.GetSubscription(c.Request().Context(), id)
	if err != nil {
		h.LogError("failed to get subscription", err)
		return echo.NewHTTPError(http.StatusInternalServerError, "Failed to get subscription")
	}

	if sub == nil {
		return echo.NewHTTPError(http.StatusNotFound, "Subscription not found")
	}

	return c.JSON(http.StatusOK, sub)
}

// handleUpdateStatus handles updating a subscription's status
// @Summary Update subscription status
// @Description Update the status of a subscription
// @Tags subscription
// @Accept json
// @Produce json
// @Param id path int true "Subscription ID"
// @Param status body subscription.Status true "New status"
// @Success 200 {object} subscription.Subscription
// @Failure 400 {object} echo.HTTPError
// @Failure 404 {object} echo.HTTPError
// @Router /api/v1/subscriptions/{id}/status [put]
func (h *SubscriptionHandler) handleUpdateStatus(c echo.Context) error {
	id, err := strconv.ParseInt(c.Param("id"), 10, 64)
	if err != nil {
		return echo.NewHTTPError(http.StatusBadRequest, "Invalid ID format")
	}

	var status subscription.Status
	if err := c.Bind(&status); err != nil {
		return echo.NewHTTPError(http.StatusBadRequest, "Invalid status format")
	}

	if err := h.subscriptionService.UpdateSubscriptionStatus(c.Request().Context(), id, status); err != nil {
		h.LogError("failed to update subscription status", err)
		return echo.NewHTTPError(http.StatusInternalServerError, "Failed to update status")
	}

	return c.NoContent(http.StatusOK)
}

// handleDelete handles deleting a subscription
// @Summary Delete subscription
// @Description Delete a subscription by ID
// @Tags subscription
// @Produce json
// @Param id path int true "Subscription ID"
// @Success 204 "No Content"
// @Failure 400 {object} echo.HTTPError
// @Failure 404 {object} echo.HTTPError
// @Router /api/v1/subscriptions/{id} [delete]
func (h *SubscriptionHandler) handleDelete(c echo.Context) error {
	id, err := strconv.ParseInt(c.Param("id"), 10, 64)
	if err != nil {
		return echo.NewHTTPError(http.StatusBadRequest, "Invalid ID format")
	}

	if err := h.subscriptionService.DeleteSubscription(c.Request().Context(), id); err != nil {
		h.LogError("failed to delete subscription", err)
		return echo.NewHTTPError(http.StatusInternalServerError, "Failed to delete subscription")
	}

	return c.NoContent(http.StatusNoContent)
}<|MERGE_RESOLUTION|>--- conflicted
+++ resolved
@@ -27,27 +27,10 @@
 	subscriptionService subscription.Service
 }
 
-<<<<<<< HEAD
-// SubscriptionHandlerOption configures a SubscriptionHandler
-type SubscriptionHandlerOption func(*SubscriptionHandler)
-
-// WithSubscriptionService sets the subscription service for the handler
-func WithSubscriptionService(svc subscription.Service) SubscriptionHandlerOption {
-	return func(h *SubscriptionHandler) {
-		h.subscriptionService = svc
-	}
-}
-
 // NewSubscriptionHandler creates a new SubscriptionHandler
 func NewSubscriptionHandler(logger logging.Logger, opts ...SubscriptionHandlerOption) *SubscriptionHandler {
 	h := &SubscriptionHandler{
 		Base: &Base{Logger: logger},
-=======
-// NewSubscriptionHandler creates a new subscription handler
-func NewSubscriptionHandler(logger logging.Logger, opts ...SubscriptionHandlerOption) *SubscriptionHandler {
-	h := &SubscriptionHandler{
-		Base: Base{Logger: logger},
->>>>>>> 91509dde
 	}
 
 	for _, opt := range opts {
@@ -57,21 +40,13 @@
 	return h
 }
 
-<<<<<<< HEAD
 // Validate ensures all required dependencies are set
-=======
-// Validate validates that required dependencies are set
->>>>>>> 91509dde
 func (h *SubscriptionHandler) Validate() error {
 	if err := h.Base.Validate(); err != nil {
 		return err
 	}
 	if h.subscriptionService == nil {
-<<<<<<< HEAD
 		return fmt.Errorf("missing required dependency: subscription service")
-=======
-		return fmt.Errorf("subscription service is required")
->>>>>>> 91509dde
 	}
 	return nil
 }
