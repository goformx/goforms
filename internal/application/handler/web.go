--- conflicted
+++ resolved
@@ -11,12 +11,6 @@
 	"github.com/jonesrussell/goforms/internal/presentation/view"
 )
 
-<<<<<<< HEAD
-// WebHandlerOption defines a web handler option
-type WebHandlerOption func(*WebHandler)
-
-// WithContactService sets the contact service
-=======
 // WebHandlerOption defines a web handler option.
 // This type is used to implement the functional options pattern
 // for configuring the WebHandler.
@@ -29,16 +23,12 @@
 // Example:
 //
 //	handler := NewWebHandler(logger, WithContactService(contactService))
->>>>>>> 91509dde
 func WithContactService(svc contact.Service) WebHandlerOption {
 	return func(h *WebHandler) {
 		h.contactService = svc
 	}
 }
 
-<<<<<<< HEAD
-// WithRenderer sets the view renderer
-=======
 // WithRenderer sets the view renderer.
 // This is a required option for the WebHandler as it needs
 // the renderer to display web pages.
@@ -46,32 +36,21 @@
 // Example:
 //
 //	handler := NewWebHandler(logger, WithRenderer(renderer))
->>>>>>> 91509dde
 func WithRenderer(renderer *view.Renderer) WebHandlerOption {
 	return func(h *WebHandler) {
 		h.renderer = renderer
 	}
 }
 
-<<<<<<< HEAD
-// WebHandler handles web page requests
-=======
 // WebHandler handles web page requests.
 // It requires both a renderer and a contact service to function properly.
 // Use the functional options pattern to configure these dependencies.
->>>>>>> 91509dde
 type WebHandler struct {
 	Base
 	contactService contact.Service
 	renderer       *view.Renderer
 }
 
-<<<<<<< HEAD
-// NewWebHandler creates a new web handler
-func NewWebHandler(logger logging.Logger, opts ...WebHandlerOption) *WebHandler {
-	h := &WebHandler{
-		Base: NewBase(WithLogger(logger)),
-=======
 // NewWebHandler creates a new web handler.
 // It uses the functional options pattern to configure the handler.
 // The logger is required as a direct parameter, while other dependencies
@@ -85,8 +64,7 @@
 //	)
 func NewWebHandler(logger logging.Logger, opts ...WebHandlerOption) *WebHandler {
 	h := &WebHandler{
-		Base: Base{Logger: logger},
->>>>>>> 91509dde
+		Base: NewBase(WithLogger(logger)),
 	}
 
 	for _, opt := range opts {
@@ -96,13 +74,7 @@
 	return h
 }
 
-<<<<<<< HEAD
 // Validate validates that required dependencies are set
-=======
-// Validate validates that required dependencies are set.
-// This ensures that all required dependencies have been properly
-// configured through the functional options pattern.
->>>>>>> 91509dde
 func (h *WebHandler) Validate() error {
 	if err := h.Base.Validate(); err != nil {
 		return err
