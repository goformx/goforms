--- conflicted
+++ resolved
@@ -9,13 +9,9 @@
 USER vscode
 
 RUN go install github.com/golangci/golangci-lint/v2/cmd/golangci-lint@latest \
-<<<<<<< HEAD
     && go install github.com/a-h/templ/cmd/templ@latest \
     && go install go.uber.org/mock/mockgen@latest \
     && sh -c "$(curl --location https://taskfile.dev/install.sh)" -- -d -b ~/.local/bin
-=======
-    && go install github.com/a-h/templ/cmd/templ@latest
->>>>>>> a91dbc30
 
 # Install dependencies and build the template package
 # RUN cd /workspaces/goforms-template && npm install && npm run build && npm link || true
